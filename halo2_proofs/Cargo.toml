--- conflicted
+++ resolved
@@ -50,15 +50,10 @@
 [dependencies]
 backtrace = { version = "0.3", optional = true }
 rayon = "1.5.1"
-<<<<<<< HEAD
-ff = "0.12"
-group = "0.12"
-halo2curves = { git = 'https://github.com/davidnevadoc/halo2curves.git' }
-=======
 ff = "0.13"
 group = "0.13"
-halo2curves = { git = 'https://github.com/privacy-scaling-explorations/halo2curves.git', branch = "main" }
->>>>>>> fcdd5b91
+halo2curves = { git = 'https://github.com/davidnevadoc/halo2curves.git' }
+
 rand_core = { version = "0.6", default-features = false }
 tracing = "0.1"
 blake2b_simd = "1"
