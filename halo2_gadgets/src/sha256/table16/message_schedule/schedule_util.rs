use super::super::AssignedBits;
use super::MessageScheduleConfig;
<<<<<<< HEAD
use halo2_proofs::{circuit::Region, pairing::bn256::Fr, plonk::Error};
=======
use halo2_proofs::{
    circuit::{Region, Value},
    pasta::pallas,
    plonk::Error,
};
>>>>>>> 8ff5b1e3

#[cfg(test)]
use super::super::{super::BLOCK_SIZE, BlockWord, ROUNDS};

// Rows needed for each gate
pub const DECOMPOSE_0_ROWS: usize = 2;
pub const DECOMPOSE_1_ROWS: usize = 2;
pub const DECOMPOSE_2_ROWS: usize = 3;
pub const DECOMPOSE_3_ROWS: usize = 2;
pub const SIGMA_0_V1_ROWS: usize = 4;
pub const SIGMA_0_V2_ROWS: usize = 4;
pub const SIGMA_1_V1_ROWS: usize = 4;
pub const SIGMA_1_V2_ROWS: usize = 4;

// Rows needed for each subregion
pub const SUBREGION_0_LEN: usize = 1; // W_0
pub const SUBREGION_0_ROWS: usize = SUBREGION_0_LEN * DECOMPOSE_0_ROWS;
pub const SUBREGION_1_WORD: usize = DECOMPOSE_1_ROWS + SIGMA_0_V1_ROWS;
pub const SUBREGION_1_LEN: usize = 13; // W_[1..14]
pub const SUBREGION_1_ROWS: usize = SUBREGION_1_LEN * SUBREGION_1_WORD;
pub const SUBREGION_2_WORD: usize = DECOMPOSE_2_ROWS + SIGMA_0_V2_ROWS + SIGMA_1_V2_ROWS;
pub const SUBREGION_2_LEN: usize = 35; // W_[14..49]
pub const SUBREGION_2_ROWS: usize = SUBREGION_2_LEN * SUBREGION_2_WORD;
pub const SUBREGION_3_WORD: usize = DECOMPOSE_3_ROWS + SIGMA_1_V1_ROWS;
pub const SUBREGION_3_LEN: usize = 13; // W[49..62]
pub const SUBREGION_3_ROWS: usize = SUBREGION_3_LEN * SUBREGION_3_WORD;
// pub const SUBREGION_4_LEN: usize = 2; // W_[62..64]
// pub const SUBREGION_4_ROWS: usize = SUBREGION_4_LEN * DECOMPOSE_0_ROWS;

/// Returns row number of a word
pub fn get_word_row(word_idx: usize) -> usize {
    assert!(word_idx <= 63);
    if word_idx == 0 {
        0
    } else if (1..=13).contains(&word_idx) {
        SUBREGION_0_ROWS + SUBREGION_1_WORD * (word_idx - 1) as usize
    } else if (14..=48).contains(&word_idx) {
        SUBREGION_0_ROWS + SUBREGION_1_ROWS + SUBREGION_2_WORD * (word_idx - 14) + 1
    } else if (49..=61).contains(&word_idx) {
        SUBREGION_0_ROWS
            + SUBREGION_1_ROWS
            + SUBREGION_2_ROWS
            + SUBREGION_3_WORD * (word_idx - 49) as usize
    } else {
        SUBREGION_0_ROWS
            + SUBREGION_1_ROWS
            + SUBREGION_2_ROWS
            + SUBREGION_3_ROWS
            + DECOMPOSE_0_ROWS * (word_idx - 62) as usize
    }
}

/// Test vector: "abc"
#[cfg(test)]
pub fn msg_schedule_test_input() -> [BlockWord; BLOCK_SIZE] {
    [
        BlockWord(Value::known(0b01100001011000100110001110000000)),
        BlockWord(Value::known(0b00000000000000000000000000000000)),
        BlockWord(Value::known(0b00000000000000000000000000000000)),
        BlockWord(Value::known(0b00000000000000000000000000000000)),
        BlockWord(Value::known(0b00000000000000000000000000000000)),
        BlockWord(Value::known(0b00000000000000000000000000000000)),
        BlockWord(Value::known(0b00000000000000000000000000000000)),
        BlockWord(Value::known(0b00000000000000000000000000000000)),
        BlockWord(Value::known(0b00000000000000000000000000000000)),
        BlockWord(Value::known(0b00000000000000000000000000000000)),
        BlockWord(Value::known(0b00000000000000000000000000000000)),
        BlockWord(Value::known(0b00000000000000000000000000000000)),
        BlockWord(Value::known(0b00000000000000000000000000000000)),
        BlockWord(Value::known(0b00000000000000000000000000000000)),
        BlockWord(Value::known(0b00000000000000000000000000000000)),
        BlockWord(Value::known(0b00000000000000000000000000011000)),
    ]
}

#[cfg(test)]
pub const MSG_SCHEDULE_TEST_OUTPUT: [u32; ROUNDS] = [
    0b01100001011000100110001110000000,
    0b00000000000000000000000000000000,
    0b00000000000000000000000000000000,
    0b00000000000000000000000000000000,
    0b00000000000000000000000000000000,
    0b00000000000000000000000000000000,
    0b00000000000000000000000000000000,
    0b00000000000000000000000000000000,
    0b00000000000000000000000000000000,
    0b00000000000000000000000000000000,
    0b00000000000000000000000000000000,
    0b00000000000000000000000000000000,
    0b00000000000000000000000000000000,
    0b00000000000000000000000000000000,
    0b00000000000000000000000000000000,
    0b00000000000000000000000000011000,
    0b01100001011000100110001110000000,
    0b00000000000011110000000000000000,
    0b01111101101010000110010000000101,
    0b01100000000000000000001111000110,
    0b00111110100111010111101101111000,
    0b00000001100000111111110000000000,
    0b00010010110111001011111111011011,
    0b11100010111000101100001110001110,
    0b11001000001000010101110000011010,
    0b10110111001101100111100110100010,
    0b11100101101111000011100100001001,
    0b00110010011001100011110001011011,
    0b10011101001000001001110101100111,
    0b11101100100001110010011011001011,
    0b01110000001000010011100010100100,
    0b11010011101101111001011100111011,
    0b10010011111101011001100101111111,
    0b00111011011010001011101001110011,
    0b10101111111101001111111111000001,
    0b11110001000010100101110001100010,
    0b00001010100010110011100110010110,
    0b01110010101011111000001100001010,
    0b10010100000010011110001100111110,
    0b00100100011001000001010100100010,
    0b10011111010001111011111110010100,
    0b11110000101001100100111101011010,
    0b00111110001001000110101001111001,
    0b00100111001100110011101110100011,
    0b00001100010001110110001111110010,
    0b10000100000010101011111100100111,
    0b01111010001010010000110101011101,
    0b00000110010111000100001111011010,
    0b11111011001111101000100111001011,
    0b11001100011101100001011111011011,
    0b10111001111001100110110000110100,
    0b10101001100110010011011001100111,
    0b10000100101110101101111011011101,
    0b11000010000101000110001010111100,
    0b00010100100001110100011100101100,
    0b10110010000011110111101010011001,
    0b11101111010101111011100111001101,
    0b11101011111001101011001000111000,
    0b10011111111000110000100101011110,
    0b01111000101111001000110101001011,
    0b10100100001111111100111100010101,
    0b01100110100010110010111111111000,
    0b11101110101010111010001011001100,
    0b00010010101100011110110111101011,
];

impl MessageScheduleConfig {
    // Assign a word and its hi and lo halves
    pub fn assign_word_and_halves(
        &self,
<<<<<<< HEAD
        region: &mut Region<'_, Fr>,
        word: Option<u32>,
=======
        region: &mut Region<'_, pallas::Base>,
        word: Value<u32>,
>>>>>>> 8ff5b1e3
        word_idx: usize,
    ) -> Result<(AssignedBits<32>, (AssignedBits<16>, AssignedBits<16>)), Error> {
        // Rename these here for ease of matching the gates to the specification.
        let a_3 = self.extras[0];
        let a_4 = self.extras[1];

        let row = get_word_row(word_idx);

        let w_lo = {
            let w_lo_val = word.map(|word| word as u16);
            AssignedBits::<16>::assign(region, || format!("W_{}_lo", word_idx), a_3, row, w_lo_val)?
        };
        let w_hi = {
            let w_hi_val = word.map(|word| (word >> 16) as u16);
            AssignedBits::<16>::assign(region, || format!("W_{}_hi", word_idx), a_4, row, w_hi_val)?
        };

        let word = AssignedBits::<32>::assign(
            region,
            || format!("W_{}", word_idx),
            self.message_schedule,
            row,
            word,
        )?;

        Ok((word, (w_lo, w_hi)))
    }
}<|MERGE_RESOLUTION|>--- conflicted
+++ resolved
@@ -1,14 +1,10 @@
 use super::super::AssignedBits;
 use super::MessageScheduleConfig;
-<<<<<<< HEAD
-use halo2_proofs::{circuit::Region, pairing::bn256::Fr, plonk::Error};
-=======
 use halo2_proofs::{
     circuit::{Region, Value},
     pasta::pallas,
     plonk::Error,
 };
->>>>>>> 8ff5b1e3
 
 #[cfg(test)]
 use super::super::{super::BLOCK_SIZE, BlockWord, ROUNDS};
@@ -156,13 +152,8 @@
     // Assign a word and its hi and lo halves
     pub fn assign_word_and_halves(
         &self,
-<<<<<<< HEAD
-        region: &mut Region<'_, Fr>,
-        word: Option<u32>,
-=======
         region: &mut Region<'_, pallas::Base>,
         word: Value<u32>,
->>>>>>> 8ff5b1e3
         word_idx: usize,
     ) -> Result<(AssignedBits<32>, (AssignedBits<16>, AssignedBits<16>)), Error> {
         // Rename these here for ease of matching the gates to the specification.
